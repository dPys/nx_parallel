# Install pre-commit hooks via
# pre-commit install

repos:
  - repo: https://github.com/adamchainz/blacken-docs
    rev: 1.16.0
    hooks:
      - id: blacken-docs
  - repo: https://github.com/pre-commit/mirrors-prettier
    rev: v3.1.0
    hooks:
      - id: prettier
        files: \.(html|md|toml|yml|yaml)
        args: [--prose-wrap=preserve]
  - repo: https://github.com/astral-sh/ruff-pre-commit
    rev: v0.1.8
    hooks:
      - id: ruff
        args:
          - --fix
<<<<<<< HEAD
=======
      - id: ruff-format
>>>>>>> ff625b82
<|MERGE_RESOLUTION|>--- conflicted
+++ resolved
@@ -18,7 +18,4 @@
       - id: ruff
         args:
           - --fix
-<<<<<<< HEAD
-=======
-      - id: ruff-format
->>>>>>> ff625b82
+      - id: ruff-format