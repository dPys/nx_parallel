from joblib import Parallel, delayed
from networkx.algorithms.shortest_paths.weighted import single_source_bellman_ford_path
import nx_parallel as nxp

__all__ = ["all_pairs_bellman_ford_path"]


def all_pairs_bellman_ford_path(G, weight="weight"):
<<<<<<< HEAD
    """The parallel computation is implemented by computing the 
    shortest paths for each node concurrently.

    networkx.all_pairs_bellman_ford_path : https://networkx.org/documentation/stable/reference/algorithms/generated/networkx.algorithms.shortest_paths.weighted.all_pairs_bellman_ford_path.html#all-pairs-bellman-ford-path
=======
    """Compute shortest paths between all nodes in a weighted graph.

    Parameters
    ----------
    G : NetworkX graph

    weight : string or function (default="weight")
        If this is a string, then edge weights will be accessed via the
        edge attribute with this key (that is, the weight of the edge
        joining `u` to `v` will be ``G.edges[u, v][weight]``). If no
        such edge attribute exists, the weight of the edge is assumed to
        be one.

        If this is a function, the weight of an edge is the value
        returned by the function. The function must accept exactly three
        positional arguments: the two endpoints of an edge and the
        dictionary of edge attributes for that edge. The function must
        return a number.

    Returns
    -------
    paths : iterator
        (source, dictionary) iterator with dictionary keyed by target and
        shortest path as the key value.

    Notes
    -----
    Edge weight attributes must be numerical.
    Distances are calculated as sums of weighted edges traversed.

    Examples
    --------
    >>> import networkx as nx
    >>> G = nx.Graph()
    >>> G.add_weighted_edges_from([(1, 0, 1), (1, 2, 1), (2, 0, 3)])
    >>> path = dict(nx.all_pairs_bellman_ford_path(G))
    >>> path[0][2]
    [0, 1, 2]
    >>> parallel_path = dict(nx.all_pairs_bellman_ford_path(G, backend="parallel"))
    >>> parallel_path[0][2]
    [0, 1, 2]
    >>> import nx_parallel as nxp
    >>> parallel_path_ = dict(nx.all_pairs_bellman_ford_path(nxp.ParallelGraph(G)))
    >>> parallel_path_[0][2]
    [0, 1, 2]
>>>>>>> ff625b82
    """

    def _calculate_shortest_paths_subset(source):
        return (source, single_source_bellman_ford_path(G, source, weight=weight))

    if hasattr(G, "graph_object"):
        G = G.graph_object

    cpu_count = nxp.cpu_count()

    nodes = G.nodes

    paths = Parallel(n_jobs=cpu_count, return_as="generator")(
        delayed(_calculate_shortest_paths_subset)(source) for source in nodes
    )
    return paths<|MERGE_RESOLUTION|>--- conflicted
+++ resolved
@@ -6,60 +6,12 @@
 
 
 def all_pairs_bellman_ford_path(G, weight="weight"):
-<<<<<<< HEAD
     """The parallel computation is implemented by computing the 
     shortest paths for each node concurrently.
 
     networkx.all_pairs_bellman_ford_path : https://networkx.org/documentation/stable/reference/algorithms/generated/networkx.algorithms.shortest_paths.weighted.all_pairs_bellman_ford_path.html#all-pairs-bellman-ford-path
-=======
-    """Compute shortest paths between all nodes in a weighted graph.
-
-    Parameters
-    ----------
-    G : NetworkX graph
-
-    weight : string or function (default="weight")
-        If this is a string, then edge weights will be accessed via the
-        edge attribute with this key (that is, the weight of the edge
-        joining `u` to `v` will be ``G.edges[u, v][weight]``). If no
-        such edge attribute exists, the weight of the edge is assumed to
-        be one.
-
-        If this is a function, the weight of an edge is the value
-        returned by the function. The function must accept exactly three
-        positional arguments: the two endpoints of an edge and the
-        dictionary of edge attributes for that edge. The function must
-        return a number.
-
-    Returns
-    -------
-    paths : iterator
-        (source, dictionary) iterator with dictionary keyed by target and
-        shortest path as the key value.
-
-    Notes
-    -----
-    Edge weight attributes must be numerical.
-    Distances are calculated as sums of weighted edges traversed.
-
-    Examples
-    --------
-    >>> import networkx as nx
-    >>> G = nx.Graph()
-    >>> G.add_weighted_edges_from([(1, 0, 1), (1, 2, 1), (2, 0, 3)])
-    >>> path = dict(nx.all_pairs_bellman_ford_path(G))
-    >>> path[0][2]
-    [0, 1, 2]
-    >>> parallel_path = dict(nx.all_pairs_bellman_ford_path(G, backend="parallel"))
-    >>> parallel_path[0][2]
-    [0, 1, 2]
-    >>> import nx_parallel as nxp
-    >>> parallel_path_ = dict(nx.all_pairs_bellman_ford_path(nxp.ParallelGraph(G)))
-    >>> parallel_path_[0][2]
-    [0, 1, 2]
->>>>>>> ff625b82
     """
-
+  
     def _calculate_shortest_paths_subset(source):
         return (source, single_source_bellman_ford_path(G, source, weight=weight))
 
